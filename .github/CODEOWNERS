# The following file is only used to request reviews from
# specific users that is handling a certain package (or file)
# and has write permission to the repository.
# If you wishes to be requested as a reviewer and has write permission
# to the repository, feel free to add yourself to the list

# Global user/team to request review from (only used as a reference), hence commented out
# *  @chocolatey/community-maintainers


# Packages
# Multiple users can be set for the same match


<<<<<<< HEAD
*/calibre*        @gep13 @AdmiringWorm
*/cdburnerxp*     @gep13
*/poweriso*       @gep13
*/rdcman*         @gep13
*/wix*            @gep13
*/gobby*          @AdmiringWorm
*/gom-player*     @AdmiringWorm
*/jubler*         @AdmiringWorm
*/juju*           @AdmiringWorm
*/transifex*      @AdmiringWorm
*/waterfox*       @AdmiringWorm
*/k9s*            @moebius87
*/composer*       @johnstevenson
*/krew*           @jetersen
*/kubelogin*      @jetersen
*/ffmpeg-full*    @VuiMuich
*/etcd*           @dgalbraith
=======
*/calibre*            @gep13 @AdmiringWorm
*/cdburnerxp*         @gep13
*/poweriso*           @gep13
*/rdcman*             @gep13
*/wix*                @gep13
*/gobby*              @AdmiringWorm
*/gom-player*         @AdmiringWorm
*/jubler*             @AdmiringWorm
*/juju*               @AdmiringWorm
*/transifex*          @AdmiringWorm
*/waterfox*           @AdmiringWorm
*/k9s*                @moebius87
*/composer*           @johnstevenson
*/krew*               @jetersen
*/kubelogin*          @jetersen
*/ffmpeg-full*        @VuiMuich
*/octave.portable*    @dgalbraith
>>>>>>> 9a65a09f

# Other
# This can be any file other that won't be matched as a package
# You can use the same matches as normally would be used in .gitignore/.gitattributes<|MERGE_RESOLUTION|>--- conflicted
+++ resolved
@@ -12,25 +12,6 @@
 # Multiple users can be set for the same match
 
 
-<<<<<<< HEAD
-*/calibre*        @gep13 @AdmiringWorm
-*/cdburnerxp*     @gep13
-*/poweriso*       @gep13
-*/rdcman*         @gep13
-*/wix*            @gep13
-*/gobby*          @AdmiringWorm
-*/gom-player*     @AdmiringWorm
-*/jubler*         @AdmiringWorm
-*/juju*           @AdmiringWorm
-*/transifex*      @AdmiringWorm
-*/waterfox*       @AdmiringWorm
-*/k9s*            @moebius87
-*/composer*       @johnstevenson
-*/krew*           @jetersen
-*/kubelogin*      @jetersen
-*/ffmpeg-full*    @VuiMuich
-*/etcd*           @dgalbraith
-=======
 */calibre*            @gep13 @AdmiringWorm
 */cdburnerxp*         @gep13
 */poweriso*           @gep13
@@ -47,8 +28,8 @@
 */krew*               @jetersen
 */kubelogin*          @jetersen
 */ffmpeg-full*        @VuiMuich
+*/etcd*               @dgalbraith
 */octave.portable*    @dgalbraith
->>>>>>> 9a65a09f
 
 # Other
 # This can be any file other that won't be matched as a package
