--- conflicted
+++ resolved
@@ -1,18 +1,5 @@
 ﻿$ErrorActionPreference = 'Stop'
 
-<<<<<<< HEAD
-$toolsDir   = Split-Path -parent $MyInvocation.MyCommand.Definition
-$fileName = 'tixati-3.19-1.install.exe'
-$DLdir = "$Env:TEMP\chocolatey\$Env:ChocolateyPackageName\$Env:ChocolateyPackageVersion"
-
-$packageArgs = @{
-  packageName    = $Env:ChocolateyPackageName
-  fileFullPath   = Join-path $DLdir $fileName
-  url            = 'https://download1.tixati.com/download/tixati-3.19-1.win32-install.exe'
-  url64bit       = 'https://download1.tixati.com/download/tixati-3.19-1.win64-install.exe'
-  checksum       = 'aba530275d136a63e927807d75a3d5ceb30990d15eedf00a12f5bd247f79b5e0'
-  checksum64     = 'c696960f8bdade39e3a73d6a7626dbd9ecb79f8c9335c8ea1220015a55627692'
-=======
 if (Get-Process "Tixati*" -ErrorAction SilentlyContinue) {
    Throw "Tixati is running!  To prevent data loss, please fully quit Tixati before attempting to upgrade it."
 }
@@ -28,29 +15,12 @@
   url64bit       = 'https://download1.tixati.com/download/tixati-3.29-1.win64-install.exe'
   checksum       = '6f689797d4cf827f4d942fd19e107018b92dbe9fca5a130e2c369fcf4318bc93'
   checksum64     = 'dcec02810b3ab454c40ef03b4263a1f30082dae759db359e09aa4144ac686b57'
->>>>>>> f7be6763
   checksumType   = 'sha256'
 }
 
 Get-ChocolateyWebFile @packageArgs
 
 # silent install requires AutoHotKey
-<<<<<<< HEAD
-$ahkFile = Join-Path $toolsDir "$Env:ChocolateyPackageName.ahk"
-$ahkProc = Start-Process -FilePath AutoHotkey.exe -ArgumentList "$ahkFile" -PassThru
-Write-Debug "AutoHotKey start time:`t$($ahkProc.StartTime.ToShortTimeString())"
-Write-Debug "AutoHotKey Process ID:`t$($ahkProc.Id)"
-
-Start-ChocolateyProcessAsAdmin -ExeToRun $packageArgs.fileFullPath
-
-$installLocation = Get-AppInstallLocation $Env:ChocolateyPackageName
-if ($installLocation)  {
-    Write-Host "$Env:ChocolateyPackageName installed to '$installLocation'"
-    Register-Application "$installLocation\$Env:ChocolateyPackageName.exe"
-    Write-Host "$Env:ChocolateyPackageName registered as $Env:ChocolateyPackageName"
-}
-else { Write-Warning "Can't find $Env:ChocolateyPackageName install location" }
-=======
 $ahkFile = Join-Path $toolsDir "$($Env:ChocolateyPackageName).ahk"
 $ahkProc = Start-Process -FilePath AutoHotkey.exe -ArgumentList "$ahkFile" -PassThru
 Write-Debug "AutoHotKey start time:`t$($ahkProc.StartTime.ToShortTimeString())"
@@ -66,5 +36,4 @@
 }
 else { 
   Write-Warning "Can't find $($Env:ChocolateyPackageName) install location"
-}
->>>>>>> f7be6763
+}