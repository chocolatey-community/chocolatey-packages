--- conflicted
+++ resolved
@@ -3,17 +3,10 @@
   <metadata>
     <id>git</id>
     <title>Git</title>
-<<<<<<< HEAD
-    <version>2.11.0</version>
+    <version>2.11.0.3</version>
     <authors>The Git Development Community</authors>
     <owners>chocolatey</owners>
     <summary>Git for Windows offers a native set of tools that bring the full feature set of the Git SCM to Windows</summary>
-=======
-    <version>2.11.0.3</version>
-    <authors>The Git Development Community</authors>
-    <owners>chocolatey</owners>
-    <summary>Git (for Windows) Ã¢â‚¬â€œ We bring the awesome Git SCM to Windows</summary>
->>>>>>> 37d2adf0
     <description>
 Git for Windows focuses on offering a lightweight, native set of tools that bring the full feature set of the Git SCM to Windows while providing appropriate user interfaces for experienced Git users and novices alike.
 
@@ -51,18 +44,10 @@
     <requireLicenseAcceptance>false</requireLicenseAcceptance>
     <iconUrl>https://cdn.rawgit.com/chocolatey/chocolatey-coreteampackages/714d22bbb8801fc755d0c856ce30ffbfc748b34c/icons/git.svg</iconUrl>
     <dependencies>
-<<<<<<< HEAD
-      <dependency id="git.install" version="[2.11.0]" />
-=======
       <dependency id="git.install" version="[2.11.0.3]" />
->>>>>>> 37d2adf0
     </dependencies>
   </metadata>
   <files>
   </files>
 </package>
-<<<<<<< HEAD
-<!-- character encoding: “UTF-8” -->
-=======
-<!-- character encoding: Ã¢â‚¬Å“UTF-8Ã¢â‚¬Â -->
->>>>>>> 37d2adf0
+<!-- character encoding: “UTF-8” -->