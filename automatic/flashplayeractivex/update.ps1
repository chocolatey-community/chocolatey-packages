﻿
import-module au
. "$PSScriptRoot\..\..\scripts\Get-Padded-Version.ps1"

$releases = "https://get.adobe.com/en/flashplayer/?activex" # URL to for GetLatest
$padVersionUnder = '24.0.1'

function global:au_BeforeUpdate {
  # We need this, otherwise the checksum won't get created
  # Since windows 8 or later is skipped.
  $Latest.ChecksumType32 = 'sha256'
  $Latest.Checksum32     = Get-RemoteChecksum $Latest.URL32
}

function global:au_SearchReplace {
  @{
    ".\tools\chocolateyInstall.ps1" = @{
      "(^[$]version\s*=\s*)('.*')"= "`$1'$($Latest.RemoteVersion)'"
      "(^[$]majorVersion\s*=\s*)('.*')"= "`$1'$($Latest.majorVersion)'"
      "(^[$]packageName\s*=\s*)('.*')"= "`$1'$($Latest.PackageName)'"
      "(?i)(^\s*url\s*=\s*)('.*')" = "`$1'$($Latest.URL32)'"
      "(?i)(^\s*checksum\s*=\s*)('.*')" = "`$1'$($Latest.Checksum32)'"
      "(?i)(^\s*checksumType\s*=\s*)('.*')" = "`$1'$($Latest.ChecksumType32)'"
    }
  }
}

function global:au_GetLatest {
<<<<<<< HEAD
  
=======

>>>>>>> 47254edf
  $HTML = Invoke-WebRequest -Uri $releases
  $try = ($HTML.ParsedHtml.getElementsByTagName('p') | Where{ $_.className -eq 'NoBottomMargin' } ).innerText
  $try = $try  -split "\r?\n"
  $try = $try[0] -replace ' ', ' = '
  $try =  ConvertFrom-StringData -StringData $try
  $CurrentVersion = ( $try.Version )
  $majorVersion = ([version] $CurrentVersion).Major
<<<<<<< HEAD
  $HTML.close
  
=======

>>>>>>> 47254edf
  $url32 = "https://download.macromedia.com/pub/flashplayer/pdc/${CurrentVersion}/install_flash_player_${majorVersion}_active_x.msi"

  $packageVersion = Get-Padded-Version $CurrentVersion $padVersionUnder

  return @{ URL32 = $url32; Version = $packageVersion; RemoteVersion = $CurrentVersion; majorVersion = $majorVersion; }
}

update -ChecksumFor none<|MERGE_RESOLUTION|>--- conflicted
+++ resolved
@@ -26,11 +26,7 @@
 }
 
 function global:au_GetLatest {
-<<<<<<< HEAD
-  
-=======
 
->>>>>>> 47254edf
   $HTML = Invoke-WebRequest -Uri $releases
   $try = ($HTML.ParsedHtml.getElementsByTagName('p') | Where{ $_.className -eq 'NoBottomMargin' } ).innerText
   $try = $try  -split "\r?\n"
@@ -38,12 +34,7 @@
   $try =  ConvertFrom-StringData -StringData $try
   $CurrentVersion = ( $try.Version )
   $majorVersion = ([version] $CurrentVersion).Major
-<<<<<<< HEAD
-  $HTML.close
-  
-=======
 
->>>>>>> 47254edf
   $url32 = "https://download.macromedia.com/pub/flashplayer/pdc/${CurrentVersion}/install_flash_player_${majorVersion}_active_x.msi"
 
   $packageVersion = Get-Padded-Version $CurrentVersion $padVersionUnder
