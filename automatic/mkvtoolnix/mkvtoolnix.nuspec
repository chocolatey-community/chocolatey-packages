--- conflicted
+++ resolved
@@ -22,11 +22,7 @@
     <projectSourceUrl>https://mkvtoolnix.download/source.html</projectSourceUrl>
     <docsUrl>https://mkvtoolnix.download/docs.html</docsUrl>
     <dependencies>
-<<<<<<< HEAD
-      <dependency id="chocolatey-fosshub.extension" version="0.6.0" />
-=======
       <dependency id="chocolatey-core.extension" version="1.0" />
->>>>>>> 3bf2941d
     </dependencies>
   </metadata>
   <files>
