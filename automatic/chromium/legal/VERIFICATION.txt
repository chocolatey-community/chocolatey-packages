<<<<<<< HEAD
VERIFICATION
Verification is intended to assist the Chocolatey moderators and community
in verifying that this package's contents are trustworthy.

The embedded software have been downloaded from the listed download
location on <https://github.com/henrypp/chromium/releases/> (the listed mirrors may differ from the used mirror below)
and can be verified by doing the following:

1. Download the following:
  32-Bit software: <>
  64-Bit software: <>
2. Get the checksum using one of the following methods:
  - Using powershell function 'Get-FileHash'
  - Use chocolatey utility 'checksum.exe'
3. The checksums should match the following:

  checksum type: sha256
  checksum32: 
  checksum64: 

The file 'LICENSE.txt' has been obtained from <https://chromium.googlesource.com/chromium/src.git/+/master/LICENSE>
=======
VERIFICATION
Verification is intended to assist the Chocolatey moderators and community
in verifying that this package's contents are trustworthy.

The embedded software have been downloaded from the listed download
location on <https://github.com/henrypp/chromium/releases/> (the listed mirrors may differ from the used mirror below)
and can be verified by doing the following:

1. Download the following:
  32-Bit software: <https://github.com/henrypp/chromium/releases/download/v63.0.3239.132-r508578-win32/chromium-sync.exe>
  64-Bit software: <https://github.com/henrypp/chromium/releases/download/v63.0.3239.132-r508578-win64/chromium-sync.exe>
2. Get the checksum using one of the following methods:
  - Using powershell function 'Get-FileHash'
  - Use chocolatey utility 'checksum.exe'
3. The checksums should match the following:

  checksum type: sha256
  checksum32: 99A8829DC8EB1D6461C0D691063B1F464556093EC71D6A8B7E28A8CDE6B74846
  checksum64: C3AB42C5B553452078027E867282A379D8A84F6CE1BFA4A22BC40FCD5ACA6524

The file 'LICENSE.txt' has been obtained from <https://chromium.googlesource.com/chromium/src.git/+/master/LICENSE>
>>>>>>> 646ebc33
<|MERGE_RESOLUTION|>--- conflicted
+++ resolved
@@ -1,45 +1,21 @@
-<<<<<<< HEAD
-VERIFICATION
-Verification is intended to assist the Chocolatey moderators and community
-in verifying that this package's contents are trustworthy.
-
-The embedded software have been downloaded from the listed download
-location on <https://github.com/henrypp/chromium/releases/> (the listed mirrors may differ from the used mirror below)
-and can be verified by doing the following:
-
-1. Download the following:
-  32-Bit software: <>
-  64-Bit software: <>
-2. Get the checksum using one of the following methods:
-  - Using powershell function 'Get-FileHash'
-  - Use chocolatey utility 'checksum.exe'
-3. The checksums should match the following:
-
-  checksum type: sha256
-  checksum32: 
-  checksum64: 
-
-The file 'LICENSE.txt' has been obtained from <https://chromium.googlesource.com/chromium/src.git/+/master/LICENSE>
-=======
-VERIFICATION
-Verification is intended to assist the Chocolatey moderators and community
-in verifying that this package's contents are trustworthy.
-
-The embedded software have been downloaded from the listed download
-location on <https://github.com/henrypp/chromium/releases/> (the listed mirrors may differ from the used mirror below)
-and can be verified by doing the following:
-
-1. Download the following:
-  32-Bit software: <https://github.com/henrypp/chromium/releases/download/v63.0.3239.132-r508578-win32/chromium-sync.exe>
-  64-Bit software: <https://github.com/henrypp/chromium/releases/download/v63.0.3239.132-r508578-win64/chromium-sync.exe>
-2. Get the checksum using one of the following methods:
-  - Using powershell function 'Get-FileHash'
-  - Use chocolatey utility 'checksum.exe'
-3. The checksums should match the following:
-
-  checksum type: sha256
-  checksum32: 99A8829DC8EB1D6461C0D691063B1F464556093EC71D6A8B7E28A8CDE6B74846
-  checksum64: C3AB42C5B553452078027E867282A379D8A84F6CE1BFA4A22BC40FCD5ACA6524
-
-The file 'LICENSE.txt' has been obtained from <https://chromium.googlesource.com/chromium/src.git/+/master/LICENSE>
->>>>>>> 646ebc33
+VERIFICATION
+Verification is intended to assist the Chocolatey moderators and community
+in verifying that this package's contents are trustworthy.
+
+The embedded software have been downloaded from the listed download
+location on <https://github.com/henrypp/chromium/releases/> (the listed mirrors may differ from the used mirror below)
+and can be verified by doing the following:
+
+1. Download the following:
+  32-Bit software: <https://github.com/henrypp/chromium/releases/download/v63.0.3239.132-r508578-win32/chromium-sync.exe>
+  64-Bit software: <https://github.com/henrypp/chromium/releases/download/v63.0.3239.132-r508578-win64/chromium-sync.exe>
+2. Get the checksum using one of the following methods:
+  - Using powershell function 'Get-FileHash'
+  - Use chocolatey utility 'checksum.exe'
+3. The checksums should match the following:
+
+  checksum type: sha256
+  checksum32: 99A8829DC8EB1D6461C0D691063B1F464556093EC71D6A8B7E28A8CDE6B74846
+  checksum64: C3AB42C5B553452078027E867282A379D8A84F6CE1BFA4A22BC40FCD5ACA6524
+
+The file 'LICENSE.txt' has been obtained from <https://chromium.googlesource.com/chromium/src.git/+/master/LICENSE>