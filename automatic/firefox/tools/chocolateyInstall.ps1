--- conflicted
+++ resolved
@@ -7,13 +7,9 @@
 $packageName = 'Firefox'
 $softwareName = 'Mozilla Firefox'
 
-<<<<<<< HEAD
 $PackageParameters = Get-PackageParameters
 
-$alreadyInstalled = (AlreadyInstalled -product $softwareName -version '72.0.1')
-=======
 $alreadyInstalled = (AlreadyInstalled -product $softwareName -version '73.0')
->>>>>>> ce7da8cb
 
 if (Get-32bitOnlyInstalled -product $softwareName) {
   Write-Output $(
@@ -75,17 +71,9 @@
     packageName    = $packageName
     fileType       = 'exe'
     softwareName   = "$softwareName*"
-
-<<<<<<< HEAD
     Checksum       = $checksums.Win32
     ChecksumType   = 'sha512'
-    Url            = "https://download.mozilla.org/?product=firefox-72.0.1-ssl&os=win&lang=${locale}"
-=======
-    Checksum = $checksums.Win32
-    ChecksumType = 'sha512'
-    Url = "https://download.mozilla.org/?product=firefox-73.0-ssl&os=win&lang=${locale}"
->>>>>>> ce7da8cb
-
+    Url            = "https://download.mozilla.org/?product=firefox-73.0-ssl&os=win&lang=${locale}"
     silentArgs     = "$($args) -ms"
     validExitCodes = @(0)
   }
