--- conflicted
+++ resolved
@@ -7,13 +7,9 @@
 $packageName = 'Firefox'
 $softwareName = 'Mozilla Firefox'
 
-<<<<<<< HEAD
 $pp = Get-PackageParameters
 
-$alreadyInstalled = (AlreadyInstalled -product $softwareName -version '73.0.1')
-=======
 $alreadyInstalled = (AlreadyInstalled -product $softwareName -version '74.0')
->>>>>>> a020789c
 
 if (Get-32bitOnlyInstalled -product $softwareName) {
   Write-Output $(
@@ -61,25 +57,13 @@
   $checksums = GetChecksums -language $locale -checksumFile "$toolsPath\LanguageChecksums.csv"
 
   $packageArgs = @{
-<<<<<<< HEAD
     packageName    = $packageName
     fileType       = 'exe'
     softwareName   = "$softwareName*"
     Checksum       = $checksums.Win32
     ChecksumType   = 'sha512'
-    Url            = "https://download.mozilla.org/?product=firefox-73.0.1-ssl&os=win&lang=${locale}"
+    Url            = "https://download.mozilla.org/?product=firefox-74.0-ssl&os=win&lang=${locale}"
     silentArgs     = "$sa /S"
-=======
-    packageName = $packageName
-    fileType = 'exe'
-    softwareName = "$softwareName*"
-
-    Checksum = $checksums.Win32
-    ChecksumType = 'sha512'
-    Url = "https://download.mozilla.org/?product=firefox-74.0-ssl&os=win&lang=${locale}"
-
-    silentArgs = '-ms'
->>>>>>> a020789c
     validExitCodes = @(0)
   }
 
